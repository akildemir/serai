use core::ops::Deref;
use std_shims::{
  sync::OnceLock,
  vec::Vec,
  string::{String, ToString},
  collections::HashMap,
};

use zeroize::{Zeroize, Zeroizing};
use rand_core::{RngCore, CryptoRng};

use crc::{Crc, CRC_32_ISO_HDLC};

use curve25519_dalek::scalar::Scalar;

use crate::{random_scalar, wallet::seed::SeedError};

pub(crate) const CLASSIC_SEED_LENGTH: usize = 24;
pub(crate) const CLASSIC_SEED_LENGTH_WITH_CHECKSUM: usize = 25;

#[derive(Clone, Copy, PartialEq, Eq, Debug, Hash)]
pub enum Language {
  ChineseSimplified,
  English,
  Dutch,
  French,
  Spanish,
  German,
  Italian,
  Portuguese,
  Japanese,
  Russian,
  Esperanto,
  Lojban,
  EnglishOld,
}

fn trim(word: &str, len: usize) -> Zeroizing<String> {
  Zeroizing::new(word.chars().take(len).collect())
}

struct WordList {
  word_list: Vec<&'static str>,
  word_map: HashMap<&'static str, usize>,
  trimmed_word_map: HashMap<String, usize>,
  unique_prefix_length: usize,
}

impl WordList {
  fn new(word_list: Vec<&'static str>, prefix_length: usize) -> WordList {
    let mut lang = WordList {
      word_list,
      word_map: HashMap::new(),
      trimmed_word_map: HashMap::new(),
      unique_prefix_length: prefix_length,
    };

    for (i, word) in lang.word_list.iter().enumerate() {
      lang.word_map.insert(word, i);
      lang.trimmed_word_map.insert(trim(word, lang.unique_prefix_length).deref().clone(), i);
    }

    lang
  }
}

<<<<<<< HEAD
static LANGUAGES_CELL: OnceLock<HashMap<Language, WordList>> = OnceLock::new();
#[allow(non_snake_case)]
fn LANGUAGES() -> &'static HashMap<Language, WordList> {
  LANGUAGES_CELL.get_or_init(|| {
    HashMap::from([
      (Language::Chinese, WordList::new(include!("./classic/zh.rs"), 1)),
      (Language::English, WordList::new(include!("./classic/en.rs"), 3)),
      (Language::Dutch, WordList::new(include!("./classic/nl.rs"), 4)),
      (Language::French, WordList::new(include!("./classic/fr.rs"), 4)),
      (Language::Spanish, WordList::new(include!("./classic/es.rs"), 4)),
      (Language::German, WordList::new(include!("./classic/de.rs"), 4)),
      (Language::Italian, WordList::new(include!("./classic/it.rs"), 4)),
      (Language::Portuguese, WordList::new(include!("./classic/pt.rs"), 4)),
      (Language::Japanese, WordList::new(include!("./classic/ja.rs"), 3)),
      (Language::Russian, WordList::new(include!("./classic/ru.rs"), 4)),
      (Language::Esperanto, WordList::new(include!("./classic/eo.rs"), 4)),
      (Language::Lojban, WordList::new(include!("./classic/jbo.rs"), 4)),
      (Language::EnglishOld, WordList::new(include!("./classic/ang.rs"), 4)),
    ])
  })
=======
lazy_static! {
  static ref LANGUAGES: HashMap<Language, WordList> = HashMap::from([
    (Language::English, WordList::new(include_str!("./classic/en.json"), 3)),
    (Language::Dutch, WordList::new(include_str!("./classic/nl.json"), 4)),
    (Language::French, WordList::new(include_str!("./classic/fr.json"), 4)),
    (Language::Spanish, WordList::new(include_str!("./classic/es.json"), 4)),
    (Language::German, WordList::new(include_str!("./classic/de.json"), 4)),
    (Language::Italian, WordList::new(include_str!("./classic/it.json"), 4)),
    (Language::Portuguese, WordList::new(include_str!("./classic/pt.json"), 4)),
    (Language::Japanese, WordList::new(include_str!("./classic/ja.json"), 3)),
    (Language::Russian, WordList::new(include_str!("./classic/ru.json"), 4)),
    (Language::Esperanto, WordList::new(include_str!("./classic/eo.json"), 4)),
    (Language::Lojban, WordList::new(include_str!("./classic/jbo.json"), 4)),
    (Language::EnglishOld, WordList::new(include_str!("./classic/ang.json"), 4)),
    (Language::ChineseSimplified, WordList::new(include_str!("./classic/zh.json"), 1)),
  ]);
>>>>>>> fbb01a19
}

#[cfg(test)]
pub(crate) fn trim_by_lang(word: &str, lang: Language) -> String {
  if lang != Language::EnglishOld {
    word.chars().take(LANGUAGES()[&lang].unique_prefix_length).collect()
  } else {
    word.to_string()
  }
}

fn checksum_index(words: &[Zeroizing<String>], lang: &WordList) -> usize {
  let mut trimmed_words = Zeroizing::new(String::new());
  for w in words {
    *trimmed_words += &trim(w, lang.unique_prefix_length);
  }

  let crc = Crc::<u32>::new(&CRC_32_ISO_HDLC);
  let mut digest = crc.digest();
  digest.update(trimmed_words.as_bytes());

  usize::try_from(digest.finalize()).unwrap() % words.len()
}

// Convert a private key to a seed
fn key_to_seed(lang: Language, key: Zeroizing<Scalar>) -> ClassicSeed {
  let bytes = Zeroizing::new(key.to_bytes());

  // get the language words
  let words = &LANGUAGES()[&lang].word_list;
  let list_len = u64::try_from(words.len()).unwrap();

  // To store the found words & add the checksum word later.
  let mut seed = Vec::with_capacity(25);

  // convert to words
  // 4 bytes -> 3 words. 8 digits base 16 -> 3 digits base 1626
  let mut segment = [0; 4];
  let mut indices = [0; 4];
  for i in 0 .. 8 {
    // convert first 4 byte to u32 & get the word indices
    let start = i * 4;
    // convert 4 byte to u32
    segment.copy_from_slice(&bytes[start .. (start + 4)]);
    // Actually convert to a u64 so we can add without overflowing
    indices[0] = u64::from(u32::from_le_bytes(segment));
    indices[1] = indices[0];
    indices[0] /= list_len;
    indices[2] = indices[0] + indices[1];
    indices[0] /= list_len;
    indices[3] = indices[0] + indices[2];

    // append words to seed
    for i in indices.iter().skip(1) {
      let word = usize::try_from(i % list_len).unwrap();
      seed.push(Zeroizing::new(words[word].to_string()));
    }
  }
  segment.zeroize();
  indices.zeroize();

  // create a checksum word for all languages except old english
  if lang != Language::EnglishOld {
    let checksum = seed[checksum_index(&seed, &LANGUAGES()[&lang])].clone();
    seed.push(checksum);
  }

  let mut res = Zeroizing::new(String::new());
  for (i, word) in seed.iter().enumerate() {
    if i != 0 {
      *res += " ";
    }
    *res += word;
  }
  ClassicSeed(res)
}

// Convert a seed to bytes
pub(crate) fn seed_to_bytes(words: &str) -> Result<(Language, Zeroizing<[u8; 32]>), SeedError> {
  // get seed words
  let words = words.split_whitespace().map(|w| Zeroizing::new(w.to_string())).collect::<Vec<_>>();
  if (words.len() != CLASSIC_SEED_LENGTH) && (words.len() != CLASSIC_SEED_LENGTH_WITH_CHECKSUM) {
    panic!("invalid seed passed to seed_to_bytes");
  }

  // find the language
  let (matched_indices, lang_name, lang) = (|| {
    let has_checksum = words.len() == CLASSIC_SEED_LENGTH_WITH_CHECKSUM;
    let mut matched_indices = Zeroizing::new(vec![]);

    // Iterate through all the languages
    'language: for (lang_name, lang) in LANGUAGES().iter() {
      matched_indices.zeroize();
      matched_indices.clear();

      // Iterate through all the words and see if they're all present
      for word in &words {
        let trimmed = trim(word, lang.unique_prefix_length);
        let word = if has_checksum { &trimmed } else { word };

        if let Some(index) = if has_checksum {
          lang.trimmed_word_map.get(word.deref())
        } else {
          lang.word_map.get(&word.as_str())
        } {
          matched_indices.push(*index);
        } else {
          continue 'language;
        }
      }

      if has_checksum {
        if lang_name == &Language::EnglishOld {
          Err(SeedError::EnglishOldWithChecksum)?;
        }

        // exclude the last word when calculating a checksum.
        let last_word = words.last().unwrap().clone();
        let checksum = words[checksum_index(&words[.. words.len() - 1], lang)].clone();

        // check the trimmed checksum and trimmed last word line up
        if trim(&checksum, lang.unique_prefix_length) != trim(&last_word, lang.unique_prefix_length)
        {
          Err(SeedError::InvalidChecksum)?;
        }
      }

      return Ok((matched_indices, lang_name, lang));
    }

    Err(SeedError::UnknownLanguage)?
  })()?;

  // convert to bytes
  let mut res = Zeroizing::new([0; 32]);
  let mut indices = Zeroizing::new([0; 4]);
  for i in 0 .. 8 {
    // read 3 indices at a time
    let i3 = i * 3;
    indices[1] = matched_indices[i3];
    indices[2] = matched_indices[i3 + 1];
    indices[3] = matched_indices[i3 + 2];

    let inner = |i| {
      let mut base = (lang.word_list.len() - indices[i] + indices[i + 1]) % lang.word_list.len();
      // Shift the index over
      for _ in 0 .. i {
        base *= lang.word_list.len();
      }
      base
    };
    // set the last index
    indices[0] = indices[1] + inner(1) + inner(2);
    if (indices[0] % lang.word_list.len()) != indices[1] {
      Err(SeedError::InvalidSeed)?;
    }

    let pos = i * 4;
    let mut bytes = u32::try_from(indices[0]).unwrap().to_le_bytes();
    res[pos .. (pos + 4)].copy_from_slice(&bytes);
    bytes.zeroize();
  }

  Ok((*lang_name, res))
}

#[derive(Clone, PartialEq, Eq, Zeroize)]
pub struct ClassicSeed(Zeroizing<String>);
impl ClassicSeed {
  pub(crate) fn new<R: RngCore + CryptoRng>(rng: &mut R, lang: Language) -> ClassicSeed {
    key_to_seed(lang, Zeroizing::new(random_scalar(rng)))
  }

  pub fn from_string(words: Zeroizing<String>) -> Result<ClassicSeed, SeedError> {
    let (lang, entropy) = seed_to_bytes(&words)?;

    // Make sure this is a valid scalar
    let mut scalar = Scalar::from_canonical_bytes(*entropy);
    if scalar.is_none() {
      Err(SeedError::InvalidSeed)?;
    }
    scalar.zeroize();

    // Call from_entropy so a trimmed seed becomes a full seed
    Ok(Self::from_entropy(lang, entropy).unwrap())
  }

  pub fn from_entropy(lang: Language, entropy: Zeroizing<[u8; 32]>) -> Option<ClassicSeed> {
    Scalar::from_canonical_bytes(*entropy).map(|scalar| key_to_seed(lang, Zeroizing::new(scalar)))
  }

  pub(crate) fn to_string(&self) -> Zeroizing<String> {
    self.0.clone()
  }

  pub(crate) fn entropy(&self) -> Zeroizing<[u8; 32]> {
    seed_to_bytes(&self.0).unwrap().1
  }
}<|MERGE_RESOLUTION|>--- conflicted
+++ resolved
@@ -64,13 +64,11 @@
   }
 }
 
-<<<<<<< HEAD
 static LANGUAGES_CELL: OnceLock<HashMap<Language, WordList>> = OnceLock::new();
 #[allow(non_snake_case)]
 fn LANGUAGES() -> &'static HashMap<Language, WordList> {
   LANGUAGES_CELL.get_or_init(|| {
     HashMap::from([
-      (Language::Chinese, WordList::new(include!("./classic/zh.rs"), 1)),
       (Language::English, WordList::new(include!("./classic/en.rs"), 3)),
       (Language::Dutch, WordList::new(include!("./classic/nl.rs"), 4)),
       (Language::French, WordList::new(include!("./classic/fr.rs"), 4)),
@@ -83,26 +81,9 @@
       (Language::Esperanto, WordList::new(include!("./classic/eo.rs"), 4)),
       (Language::Lojban, WordList::new(include!("./classic/jbo.rs"), 4)),
       (Language::EnglishOld, WordList::new(include!("./classic/ang.rs"), 4)),
+      (Language::ChineseSimplified, WordList::new(include!("./classic/zh.rs"), 1)),
     ])
   })
-=======
-lazy_static! {
-  static ref LANGUAGES: HashMap<Language, WordList> = HashMap::from([
-    (Language::English, WordList::new(include_str!("./classic/en.json"), 3)),
-    (Language::Dutch, WordList::new(include_str!("./classic/nl.json"), 4)),
-    (Language::French, WordList::new(include_str!("./classic/fr.json"), 4)),
-    (Language::Spanish, WordList::new(include_str!("./classic/es.json"), 4)),
-    (Language::German, WordList::new(include_str!("./classic/de.json"), 4)),
-    (Language::Italian, WordList::new(include_str!("./classic/it.json"), 4)),
-    (Language::Portuguese, WordList::new(include_str!("./classic/pt.json"), 4)),
-    (Language::Japanese, WordList::new(include_str!("./classic/ja.json"), 3)),
-    (Language::Russian, WordList::new(include_str!("./classic/ru.json"), 4)),
-    (Language::Esperanto, WordList::new(include_str!("./classic/eo.json"), 4)),
-    (Language::Lojban, WordList::new(include_str!("./classic/jbo.json"), 4)),
-    (Language::EnglishOld, WordList::new(include_str!("./classic/ang.json"), 4)),
-    (Language::ChineseSimplified, WordList::new(include_str!("./classic/zh.json"), 1)),
-  ]);
->>>>>>> fbb01a19
 }
 
 #[cfg(test)]
