--- conflicted
+++ resolved
@@ -28,17 +28,7 @@
 sp-consensus-babe = { git = "https://github.com/serai-dex/substrate", default-features = false }
 sp-consensus-grandpa = { git = "https://github.com/serai-dex/substrate", default-features = false }
 
-<<<<<<< HEAD
-serai-primitives = { path = "../primitives", version = "0.1" }
-serai-coins-primitives = { path = "../coins/primitives", version = "0.1" }
-serai-validator-sets-primitives = { path = "../validator-sets/primitives", version = "0.1" }
-serai-genesis-liquidity-primitives = { path = "../genesis-liquidity/primitives", version = "0.1" }
-serai-emissions-primitives = { path = "../emissions/primitives", version = "0.1" }
-serai-in-instructions-primitives = { path = "../in-instructions/primitives", version = "0.1" }
-serai-signals-primitives = { path = "../signals/primitives", version = "0.1" }
-=======
 frame-support = { git = "https://github.com/serai-dex/substrate", default-features = false }
->>>>>>> 1493f494
 
 serai-primitives = { path = "../primitives", version = "0.1", default-features = false }
 serai-coins-primitives = { path = "../coins/primitives", version = "0.1", default-features = false }
