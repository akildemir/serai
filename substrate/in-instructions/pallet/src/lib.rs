#![cfg_attr(docsrs, feature(doc_cfg))]
#![cfg_attr(docsrs, feature(doc_auto_cfg))]
#![cfg_attr(not(feature = "std"), no_std)]

use sp_io::hashing::blake2_256;

use serai_primitives::{BlockHash, NetworkId};

pub use in_instructions_primitives as primitives;
use primitives::*;

// TODO: Investigate why Substrate generates these
#[allow(clippy::cast_possible_truncation, clippy::no_effect_underscore_binding, clippy::empty_docs)]
#[frame_support::pallet]
pub mod pallet {
  use sp_std::vec;
  use sp_application_crypto::RuntimePublic;
  use sp_runtime::traits::Zero;
  use sp_core::sr25519::Public;

  use serai_primitives::{Coin, Amount, Balance};
  use genesis_liquidity_primitives::GENESIS_LIQUIDITY_ACCOUNT;

  use frame_support::pallet_prelude::*;
  use frame_system::{pallet_prelude::*, RawOrigin};

  use coins_pallet::{
    Config as CoinsConfig, Pallet as Coins,
    primitives::{OutInstruction, OutInstructionWithBalance},
  };
  use dex_pallet::{Config as DexConfig, Pallet as Dex};
  use validator_sets_pallet::{
    primitives::{Session, ValidatorSet},
    Config as ValidatorSetsConfig, Pallet as ValidatorSets,
  };

  use genesis_liquidity_pallet::{Pallet as GenesisLiq, Config as GenesisLiqConfig};
<<<<<<< HEAD
  use emissions_pallet::{Pallet as Emissions, Config as EmissionsConfig};
=======
>>>>>>> 1493f494

  use super::*;

  #[pallet::config]
  pub trait Config:
<<<<<<< HEAD
    frame_system::Config
    + CoinsConfig
    + DexConfig
    + ValidatorSetsConfig
    + GenesisLiqConfig
    + EmissionsConfig
=======
    frame_system::Config + CoinsConfig + DexConfig + ValidatorSetsConfig + GenesisLiqConfig
>>>>>>> 1493f494
  {
    type RuntimeEvent: From<Event<Self>> + IsType<<Self as frame_system::Config>::RuntimeEvent>;
  }

  #[pallet::event]
  #[pallet::generate_deposit(fn deposit_event)]
  pub enum Event<T: Config> {
    Batch { network: NetworkId, id: u32, block: BlockHash, instructions_hash: [u8; 32] },
    InstructionFailure { network: NetworkId, id: u32, index: u32 },
    Halt { network: NetworkId },
  }

  #[pallet::error]
  pub enum Error<T> {
    /// Coin and OutAddress types don't match.
    InvalidAddressForCoin,
  }

  #[pallet::pallet]
  pub struct Pallet<T>(PhantomData<T>);

  // The ID of the last executed Batch for a network.
  #[pallet::storage]
  #[pallet::getter(fn batches)]
  pub(crate) type LastBatch<T: Config> = StorageMap<_, Identity, NetworkId, u32, OptionQuery>;

  // The last Serai block in which this validator set included a batch
  #[pallet::storage]
  #[pallet::getter(fn last_batch_block)]
  pub(crate) type LastBatchBlock<T: Config> =
    StorageMap<_, Identity, NetworkId, BlockNumberFor<T>, OptionQuery>;

  // Halted networks.
  #[pallet::storage]
  pub(crate) type Halted<T: Config> = StorageMap<_, Identity, NetworkId, (), OptionQuery>;

  // The latest block a network has acknowledged as finalized
  #[pallet::storage]
  #[pallet::getter(fn latest_network_block)]
  pub(crate) type LatestNetworkBlock<T: Config> =
    StorageMap<_, Identity, NetworkId, BlockHash, OptionQuery>;

  impl<T: Config> Pallet<T> {
    // Use a dedicated transaction layer when executing this InInstruction
    // This lets it individually error without causing any storage modifications
    #[frame_support::transactional]
    fn execute(instruction: InInstructionWithBalance) -> Result<(), DispatchError> {
      match instruction.instruction {
        InInstruction::Transfer(address) => {
          Coins::<T>::mint(address.into(), instruction.balance)?;
        }
        InInstruction::Dex(call) => {
          // This will only be initiated by external chain transactions. That is why we only need
          // add liquidity and swaps. Other functionalities (such as remove_liq, etc) will be
          // called directly from Serai with a native transaction.
          match call {
            DexCall::SwapAndAddLiquidity(address) => {
              let origin = RawOrigin::Signed(IN_INSTRUCTION_EXECUTOR.into());
              let coin = instruction.balance.coin;

              // mint the given coin on the account
              Coins::<T>::mint(IN_INSTRUCTION_EXECUTOR.into(), instruction.balance)?;

              // swap half of it for SRI
              let half = instruction.balance.amount.0 / 2;
              let path = BoundedVec::try_from(vec![coin, Coin::Serai]).unwrap();
              Dex::<T>::swap_exact_tokens_for_tokens(
                origin.clone().into(),
                path,
                half,
                1, // minimum out, so we accept whatever we get.
                IN_INSTRUCTION_EXECUTOR.into(),
              )?;

              // get how much we got for our swap
              let sri_amount = Coins::<T>::balance(IN_INSTRUCTION_EXECUTOR.into(), Coin::Serai).0;

              // add liquidity
              Dex::<T>::add_liquidity(
                origin.clone().into(),
                coin,
                half,
                sri_amount,
                1,
                1,
                address.into(),
              )?;

              // TODO: minimums are set to 1 above to guarantee successful adding liq call.
              // Ideally we either get this info from user or send the leftovers back to user.
              // Let's send the leftovers back to user for now.
              let coin_balance = Coins::<T>::balance(IN_INSTRUCTION_EXECUTOR.into(), coin);
              let sri_balance = Coins::<T>::balance(IN_INSTRUCTION_EXECUTOR.into(), Coin::Serai);
              if coin_balance != Amount(0) {
                Coins::<T>::transfer_internal(
                  IN_INSTRUCTION_EXECUTOR.into(),
                  address.into(),
                  Balance { coin, amount: coin_balance },
                )?;
              }
              if sri_balance != Amount(0) {
                Coins::<T>::transfer_internal(
                  IN_INSTRUCTION_EXECUTOR.into(),
                  address.into(),
                  Balance { coin: Coin::Serai, amount: sri_balance },
                )?;
              }
            }
            DexCall::Swap(out_balance, out_address) => {
              let send_to_external = !out_address.is_native();
              let native_coin = out_balance.coin.is_native();

              // we can't send native coin to external chain
              if native_coin && send_to_external {
                Err(Error::<T>::InvalidAddressForCoin)?;
              }

              // mint the given coin on our account
              Coins::<T>::mint(IN_INSTRUCTION_EXECUTOR.into(), instruction.balance)?;

              // get the path
              let mut path = vec![instruction.balance.coin, Coin::Serai];
              if !native_coin {
                path.push(out_balance.coin);
              }

              // get the swap address
              // if the address is internal, we can directly swap to it. if not, we swap to
              // ourselves and burn the coins to send them back on the external chain.
              let send_to = if send_to_external {
                IN_INSTRUCTION_EXECUTOR
              } else {
                out_address.clone().as_native().unwrap()
              };

              // do the swap
              let origin = RawOrigin::Signed(IN_INSTRUCTION_EXECUTOR.into());
              Dex::<T>::swap_exact_tokens_for_tokens(
                origin.clone().into(),
                BoundedVec::try_from(path).unwrap(),
                instruction.balance.amount.0,
                out_balance.amount.0,
                send_to.into(),
              )?;

              // burn the received coins so that they sent back to the user
              // if it is requested to an external address.
              if send_to_external {
                // see how much we got
                let coin_balance =
                  Coins::<T>::balance(IN_INSTRUCTION_EXECUTOR.into(), out_balance.coin);
                let instruction = OutInstructionWithBalance {
                  instruction: OutInstruction {
                    address: out_address.as_external().unwrap(),
                    // TODO: Properly pass data. Replace address with an OutInstruction entirely?
                    data: None,
                  },
                  balance: Balance { coin: out_balance.coin, amount: coin_balance },
                };
                Coins::<T>::burn_with_instruction(origin.into(), instruction)?;
              }
            }
          }
        }
        InInstruction::GenesisLiquidity(address) => {
<<<<<<< HEAD
          GenesisLiq::<T>::add_coin_liquidity(address.into(), instruction.balance)?;
        }
        InInstruction::SwapToStakedSRI(address, network) => {
          Emissions::<T>::swap_to_staked_sri(address.into(), network, instruction.balance)?;
        }
=======
          Coins::<T>::mint(GENESIS_LIQUIDITY_ACCOUNT.into(), instruction.balance)?;
          GenesisLiq::<T>::add_coin_liquidity(address.into(), instruction.balance)?;
        }
>>>>>>> 1493f494
      }
      Ok(())
    }

    pub fn halt(network: NetworkId) -> Result<(), DispatchError> {
      Halted::<T>::set(network, Some(()));
      Self::deposit_event(Event::Halt { network });
      Ok(())
    }
  }

  fn keys_for_network<T: Config>(
    network: NetworkId,
  ) -> Result<(Session, Option<Public>, Option<Public>), InvalidTransaction> {
    // If there's no session set, and therefore no keys set, then this must be an invalid signature
    let Some(session) = ValidatorSets::<T>::session(network) else {
      Err(InvalidTransaction::BadProof)?
    };
    let mut set = ValidatorSet { session, network };
    let latest = ValidatorSets::<T>::keys(set).map(|keys| keys.0);
    let prior = if set.session.0 != 0 {
      set.session.0 -= 1;
      ValidatorSets::<T>::keys(set).map(|keys| keys.0)
    } else {
      None
    };
    if prior.is_none() && latest.is_none() {
      Err(InvalidTransaction::BadProof)?;
    }
    Ok((session, prior, latest))
  }

  #[pallet::call]
  impl<T: Config> Pallet<T> {
    #[pallet::call_index(0)]
    #[pallet::weight((0, DispatchClass::Operational))] // TODO
    pub fn execute_batch(origin: OriginFor<T>, batch: SignedBatch) -> DispatchResult {
      ensure_none(origin)?;

      let batch = batch.batch;

      LatestNetworkBlock::<T>::insert(batch.network, batch.block);
      Self::deposit_event(Event::Batch {
        network: batch.network,
        id: batch.id,
        block: batch.block,
        instructions_hash: blake2_256(&batch.instructions.encode()),
      });
      for (i, instruction) in batch.instructions.into_iter().enumerate() {
        if Self::execute(instruction).is_err() {
          Self::deposit_event(Event::InstructionFailure {
            network: batch.network,
            id: batch.id,
            index: u32::try_from(i).unwrap(),
          });
        }
      }

      Ok(())
    }
  }

  #[pallet::validate_unsigned]
  impl<T: Config> ValidateUnsigned for Pallet<T> {
    type Call = Call<T>;

    fn validate_unsigned(_: TransactionSource, call: &Self::Call) -> TransactionValidity {
      // Match to be exhaustive
      let batch = match call {
        Call::execute_batch { ref batch } => batch,
        Call::__Ignore(_, _) => unreachable!(),
      };

      // verify the batch size
      // TODO: Merge this encode with the one done by batch_message
      if batch.batch.encode().len() > MAX_BATCH_SIZE {
        Err(InvalidTransaction::ExhaustsResources)?;
      }

      let network = batch.batch.network;
      // Don't allow the Serai set to publish `Batch`s as-if Serai itself was an external network
      if network == NetworkId::Serai {
        Err(InvalidTransaction::Custom(0))?;
      }

      // verify the signature
      let (current_session, prior, current) = keys_for_network::<T>(network)?;
      let batch_message = batch_message(&batch.batch);
      // Check the prior key first since only a single `Batch` (the last one) will be when prior is
      // Some yet prior wasn't the signing key
      let valid_by_prior =
        if let Some(key) = prior { key.verify(&batch_message, &batch.signature) } else { false };
      let valid = valid_by_prior ||
        (if let Some(key) = current {
          key.verify(&batch_message, &batch.signature)
        } else {
          false
        });
      if !valid {
        Err(InvalidTransaction::BadProof)?;
      }

      if Halted::<T>::contains_key(network) {
        Err(InvalidTransaction::Custom(1))?;
      }

      // If it wasn't valid by the prior key, meaning it was valid by the current key, the current
      // key is publishing `Batch`s. This should only happen once the current key has verified all
      // `Batch`s published by the prior key, meaning they are accepting the hand-over.
      if prior.is_some() && (!valid_by_prior) {
        ValidatorSets::<T>::retire_set(ValidatorSet {
          network,
          session: Session(current_session.0 - 1),
        });
      }

      // check that this validator set isn't publishing a batch more than once per block
      let current_block = <frame_system::Pallet<T>>::block_number();
      let last_block = LastBatchBlock::<T>::get(network).unwrap_or(Zero::zero());
      if last_block >= current_block {
        Err(InvalidTransaction::Future)?;
      }
      LastBatchBlock::<T>::insert(batch.batch.network, frame_system::Pallet::<T>::block_number());

      // Verify the batch is sequential
      // LastBatch has the last ID set. The next ID should be it + 1
      // If there's no ID, the next ID should be 0
      let expected = LastBatch::<T>::get(network).map_or(0, |prev| prev + 1);
      if batch.batch.id < expected {
        Err(InvalidTransaction::Stale)?;
      }
      if batch.batch.id > expected {
        Err(InvalidTransaction::Future)?;
      }
      LastBatch::<T>::insert(batch.batch.network, batch.batch.id);

      // Verify all Balances in this Batch are for this network
      for instruction in &batch.batch.instructions {
        // Verify this coin is for this network
        // If this is ever hit, it means the validator set has turned malicious and should be fully
        // slashed
        // Because we have an error here, no validator set which turns malicious should execute
        // this code path
        // Accordingly, there's no value in writing code to fully slash the network, when such an
        // even would require a runtime upgrade to fully resolve anyways
        if instruction.balance.coin.network() != batch.batch.network {
          Err(InvalidTransaction::Custom(2))?;
        }
      }

      ValidTransaction::with_tag_prefix("in-instructions")
        .and_provides((batch.batch.network, batch.batch.id))
        // Set a 10 block longevity, though this should be included in the next block
        .longevity(10)
        .propagate(true)
        .build()
    }

    // Explicitly provide a pre-dispatch which calls validate_unsigned
    fn pre_dispatch(call: &Self::Call) -> Result<(), TransactionValidityError> {
      Self::validate_unsigned(TransactionSource::InBlock, call).map(|_| ()).map_err(Into::into)
    }
  }
}

pub use pallet::*;<|MERGE_RESOLUTION|>--- conflicted
+++ resolved
@@ -35,25 +35,18 @@
   };
 
   use genesis_liquidity_pallet::{Pallet as GenesisLiq, Config as GenesisLiqConfig};
-<<<<<<< HEAD
   use emissions_pallet::{Pallet as Emissions, Config as EmissionsConfig};
-=======
->>>>>>> 1493f494
 
   use super::*;
 
   #[pallet::config]
   pub trait Config:
-<<<<<<< HEAD
     frame_system::Config
     + CoinsConfig
     + DexConfig
     + ValidatorSetsConfig
     + GenesisLiqConfig
     + EmissionsConfig
-=======
-    frame_system::Config + CoinsConfig + DexConfig + ValidatorSetsConfig + GenesisLiqConfig
->>>>>>> 1493f494
   {
     type RuntimeEvent: From<Event<Self>> + IsType<<Self as frame_system::Config>::RuntimeEvent>;
   }
@@ -219,17 +212,12 @@
           }
         }
         InInstruction::GenesisLiquidity(address) => {
-<<<<<<< HEAD
+          Coins::<T>::mint(GENESIS_LIQUIDITY_ACCOUNT.into(), instruction.balance)?;
           GenesisLiq::<T>::add_coin_liquidity(address.into(), instruction.balance)?;
         }
         InInstruction::SwapToStakedSRI(address, network) => {
           Emissions::<T>::swap_to_staked_sri(address.into(), network, instruction.balance)?;
         }
-=======
-          Coins::<T>::mint(GENESIS_LIQUIDITY_ACCOUNT.into(), instruction.balance)?;
-          GenesisLiq::<T>::add_coin_liquidity(address.into(), instruction.balance)?;
-        }
->>>>>>> 1493f494
       }
       Ok(())
     }
