#![cfg_attr(not(feature = "std"), no_std)]

<<<<<<< HEAD
#[cfg(test)]
mod mock;

#[cfg(test)]
mod tests;

use serai_primitives::{Coin, SubstrateAmount, Balance};
=======
use serai_primitives::{Balance, Coin, ExternalBalance, SubstrateAmount};
>>>>>>> 435f1d9a

pub trait AllowMint {
  fn is_allowed(balance: &ExternalBalance) -> bool;
}

impl AllowMint for () {
  fn is_allowed(_: &ExternalBalance) -> bool {
    true
  }
}

// TODO: Investigate why Substrate generates this
#[allow(unreachable_patterns, clippy::cast_possible_truncation)]
#[frame_support::pallet]
pub mod pallet {
  use super::*;
  use sp_std::{vec::Vec, any::TypeId};
  use sp_core::sr25519::Public;
  use sp_runtime::{
    traits::{DispatchInfoOf, PostDispatchInfoOf},
    transaction_validity::{TransactionValidityError, InvalidTransaction},
  };

  use frame_system::pallet_prelude::*;
  use frame_support::pallet_prelude::*;

  use pallet_transaction_payment::{Config as TpConfig, OnChargeTransaction};

  use serai_primitives::*;
  pub use coins_primitives as primitives;
  use primitives::*;

  type LiquidityTokensInstance = crate::Instance1;

  #[pallet::config]
  pub trait Config<I: 'static = ()>: frame_system::Config<AccountId = Public> {
    type RuntimeEvent: From<Event<Self, I>> + IsType<<Self as frame_system::Config>::RuntimeEvent>;
    type AllowMint: AllowMint;
  }

  #[pallet::genesis_config]
  #[derive(Clone, PartialEq, Eq, Debug, Encode, Decode)]
  pub struct GenesisConfig<T: Config<I>, I: 'static = ()> {
    pub accounts: Vec<(T::AccountId, Balance)>,
    pub _ignore: PhantomData<I>,
  }

  impl<T: Config<I>, I: 'static> Default for GenesisConfig<T, I> {
    fn default() -> Self {
      GenesisConfig { accounts: Default::default(), _ignore: Default::default() }
    }
  }

  #[pallet::error]
  pub enum Error<T, I = ()> {
    AmountOverflowed,
    NotEnoughCoins,
    BurnWithInstructionNotAllowed,
    MintNotAllowed,
  }

  #[pallet::event]
  #[pallet::generate_deposit(fn deposit_event)]
  pub enum Event<T: Config<I>, I: 'static = ()> {
    Mint { to: Public, balance: Balance },
    Burn { from: Public, balance: Balance },
    BurnWithInstruction { from: Public, instruction: OutInstructionWithBalance },
    Transfer { from: Public, to: Public, balance: Balance },
  }

  #[pallet::pallet]
  pub struct Pallet<T, I = ()>(_);

  /// The amount of coins each account has.
  // Identity is used as the second key's hasher due to it being a non-manipulatable fixed-space
  // ID.
  #[pallet::storage]
  #[pallet::getter(fn balances)]
  pub type Balances<T: Config<I>, I: 'static = ()> =
    StorageDoubleMap<_, Blake2_128Concat, Public, Identity, Coin, SubstrateAmount, ValueQuery>;

  /// The total supply of each coin.
  // We use Identity type here again due to reasons stated in the Balances Storage.
  #[pallet::storage]
  #[pallet::getter(fn supply)]
  pub type Supply<T: Config<I>, I: 'static = ()> =
    StorageMap<_, Identity, Coin, SubstrateAmount, ValueQuery>;

  #[pallet::genesis_build]
  impl<T: Config<I>, I: 'static> BuildGenesisConfig for GenesisConfig<T, I> {
    fn build(&self) {
      // initialize the supply of the coins
      // TODO: Don't use COINS yet GenesisConfig so we can safely expand COINS
      for c in &COINS {
        Supply::<T, I>::set(c, 0);
      }

      // initialize the genesis accounts
      for (account, balance) in &self.accounts {
        Pallet::<T, I>::mint(*account, *balance).unwrap();
      }
    }
  }

  #[pallet::hooks]
  impl<T: Config<I>, I: 'static> Hooks<BlockNumberFor<T>> for Pallet<T, I> {
    fn on_initialize(_: BlockNumberFor<T>) -> Weight {
      // burn the fees collected previous block
      let coin = Coin::Serai;
      let amount = Self::balance(FEE_ACCOUNT.into(), coin);
      // we can unwrap, we are not burning more then what we have
      // If this errors, it'll halt the runtime however (due to being called at the start of every
      // block), requiring extra care when reviewing
      Self::burn_internal(FEE_ACCOUNT.into(), Balance { coin, amount }).unwrap();
      Weight::zero() // TODO
    }
  }

  impl<T: Config<I>, I: 'static> Pallet<T, I> {
    /// Returns the balance of a given account for `coin`.
    pub fn balance(of: Public, coin: Coin) -> Amount {
      Amount(Self::balances(of, coin))
    }

    fn decrease_balance_internal(from: Public, balance: Balance) -> Result<(), Error<T, I>> {
      let coin = &balance.coin;

      // sub amount from account
      let new_amount = Self::balances(from, coin)
        .checked_sub(balance.amount.0)
        .ok_or(Error::<T, I>::NotEnoughCoins)?;

      // save
      if new_amount == 0 {
        Balances::<T, I>::remove(from, coin);
      } else {
        Balances::<T, I>::set(from, coin, new_amount);
      }
      Ok(())
    }

    fn increase_balance_internal(to: Public, balance: Balance) -> Result<(), Error<T, I>> {
      let coin = &balance.coin;

      // add amount to account
      let new_amount = Self::balances(to, coin)
        .checked_add(balance.amount.0)
        .ok_or(Error::<T, I>::AmountOverflowed)?;

      // save
      Balances::<T, I>::set(to, coin, new_amount);
      Ok(())
    }

    /// Mint `balance` to the given account.
    ///
    /// Errors if any amount overflows.
    pub fn mint(to: Public, balance: Balance) -> Result<(), Error<T, I>> {
      // If the coin isn't Serai, which we're always allowed to mint, and the mint isn't explicitly
      // allowed, error
      if !ExternalCoin::try_from(balance.coin)
        .map(|coin| T::AllowMint::is_allowed(&ExternalBalance { coin, amount: balance.amount }))
        .unwrap_or(true)
      {
        Err(Error::<T, I>::MintNotAllowed)?;
      }

      // update the balance
      Self::increase_balance_internal(to, balance)?;

      // update the supply
      let new_supply = Self::supply(balance.coin)
        .checked_add(balance.amount.0)
        .ok_or(Error::<T, I>::AmountOverflowed)?;
      Supply::<T, I>::set(balance.coin, new_supply);

      Self::deposit_event(Event::Mint { to, balance });
      Ok(())
    }

    /// Burn `balance` from the specified account.
    fn burn_internal(from: Public, balance: Balance) -> Result<(), Error<T, I>> {
      // don't waste time if amount == 0
      if balance.amount.0 == 0 {
        return Ok(());
      }

      // update the balance
      Self::decrease_balance_internal(from, balance)?;

      // update the supply
      let new_supply = Self::supply(balance.coin).checked_sub(balance.amount.0).unwrap();
      Supply::<T, I>::set(balance.coin, new_supply);

      Ok(())
    }

    /// Transfer `balance` from `from` to `to`.
    pub fn transfer_internal(
      from: Public,
      to: Public,
      balance: Balance,
    ) -> Result<(), Error<T, I>> {
      // update balances of accounts
      Self::decrease_balance_internal(from, balance)?;
      Self::increase_balance_internal(to, balance)?;
      Self::deposit_event(Event::Transfer { from, to, balance });
      Ok(())
    }
  }

  #[pallet::call]
  impl<T: Config<I>, I: 'static> Pallet<T, I> {
    #[pallet::call_index(0)]
    #[pallet::weight((0, DispatchClass::Normal))] // TODO
    pub fn transfer(origin: OriginFor<T>, to: Public, balance: Balance) -> DispatchResult {
      let from = ensure_signed(origin)?;
      Self::transfer_internal(from, to, balance)?;
      Ok(())
    }

    /// Burn `balance` from the caller.
    #[pallet::call_index(1)]
    #[pallet::weight((0, DispatchClass::Normal))] // TODO
    pub fn burn(origin: OriginFor<T>, balance: Balance) -> DispatchResult {
      let from = ensure_signed(origin)?;
      Self::burn_internal(from, balance)?;
      Self::deposit_event(Event::Burn { from, balance });
      Ok(())
    }

    /// Burn `balance` with `OutInstructionWithBalance` from the caller.
    #[pallet::call_index(2)]
    #[pallet::weight((0, DispatchClass::Normal))] // TODO
    pub fn burn_with_instruction(
      origin: OriginFor<T>,
      instruction: OutInstructionWithBalance,
    ) -> DispatchResult {
      if TypeId::of::<I>() == TypeId::of::<LiquidityTokensInstance>() {
        Err(Error::<T, I>::BurnWithInstructionNotAllowed)?;
      }

      let from = ensure_signed(origin)?;
      Self::burn_internal(from, instruction.balance.into())?;
      Self::deposit_event(Event::BurnWithInstruction { from, instruction });
      Ok(())
    }
  }

  impl<T: Config> OnChargeTransaction<T> for Pallet<T>
  where
    T: TpConfig,
  {
    type Balance = SubstrateAmount;
    type LiquidityInfo = Option<SubstrateAmount>;

    fn withdraw_fee(
      who: &Public,
      _call: &T::RuntimeCall,
      _dispatch_info: &DispatchInfoOf<T::RuntimeCall>,
      fee: Self::Balance,
      _tip: Self::Balance,
    ) -> Result<Self::LiquidityInfo, TransactionValidityError> {
      if fee == 0 {
        return Ok(None);
      }

      let balance = Balance { coin: Coin::Serai, amount: Amount(fee) };
      match Self::transfer_internal(*who, FEE_ACCOUNT.into(), balance) {
        Err(_) => Err(InvalidTransaction::Payment)?,
        Ok(()) => Ok(Some(fee)),
      }
    }

    fn correct_and_deposit_fee(
      who: &Public,
      _dispatch_info: &DispatchInfoOf<T::RuntimeCall>,
      _post_info: &PostDispatchInfoOf<T::RuntimeCall>,
      corrected_fee: Self::Balance,
      _tip: Self::Balance,
      already_withdrawn: Self::LiquidityInfo,
    ) -> Result<(), TransactionValidityError> {
      if let Some(paid) = already_withdrawn {
        let refund_amount = paid.saturating_sub(corrected_fee);
        let balance = Balance { coin: Coin::Serai, amount: Amount(refund_amount) };
        Self::transfer_internal(FEE_ACCOUNT.into(), *who, balance)
          .map_err(|_| TransactionValidityError::Invalid(InvalidTransaction::Payment))?;
      }
      Ok(())
    }
  }
}

pub use pallet::*;<|MERGE_RESOLUTION|>--- conflicted
+++ resolved
@@ -1,16 +1,12 @@
 #![cfg_attr(not(feature = "std"), no_std)]
 
-<<<<<<< HEAD
 #[cfg(test)]
 mod mock;
 
 #[cfg(test)]
 mod tests;
 
-use serai_primitives::{Coin, SubstrateAmount, Balance};
-=======
 use serai_primitives::{Balance, Coin, ExternalBalance, SubstrateAmount};
->>>>>>> 435f1d9a
 
 pub trait AllowMint {
   fn is_allowed(balance: &ExternalBalance) -> bool;
