#![cfg_attr(not(feature = "std"), no_std)]

<<<<<<< HEAD
#[cfg(test)]
mod tests;

#[cfg(test)]
mod mock;

#[allow(clippy::cast_possible_truncation, clippy::no_effect_underscore_binding, clippy::empty_docs)]
=======
#[allow(
  unreachable_patterns,
  clippy::cast_possible_truncation,
  clippy::no_effect_underscore_binding,
  clippy::empty_docs
)]
>>>>>>> 4e834873
#[frame_support::pallet]
pub mod pallet {
  use super::*;
  use frame_system::{pallet_prelude::*, RawOrigin};
  use frame_support::{pallet_prelude::*, sp_runtime::SaturatedConversion};

  use sp_std::{vec, vec::Vec, ops::Mul, collections::btree_map::BTreeMap};

  use coins_pallet::{Config as CoinsConfig, Pallet as Coins};
  use dex_pallet::{Config as DexConfig, Pallet as Dex};

  use validator_sets_pallet::{Pallet as ValidatorSets, Config as ValidatorSetsConfig};
  use genesis_liquidity_pallet::{Pallet as GenesisLiquidity, Config as GenesisLiquidityConfig};

  use economic_security_pallet::{Config as EconomicSecurityConfig, Pallet as EconomicSecurity};

  use serai_primitives::*;
  use validator_sets_primitives::{MAX_KEY_SHARES_PER_SET, Session};
  pub use emissions_primitives as primitives;
  use primitives::*;

  #[pallet::config]
  pub trait Config:
    frame_system::Config<AccountId = PublicKey>
    + ValidatorSetsConfig
    + CoinsConfig
    + DexConfig
    + GenesisLiquidityConfig
    + EconomicSecurityConfig
  {
    type RuntimeEvent: From<Event<Self>> + IsType<<Self as frame_system::Config>::RuntimeEvent>;
  }

  #[pallet::genesis_config]
  #[derive(Clone, PartialEq, Eq, Debug, Encode, Decode)]
  pub struct GenesisConfig<T: Config> {
    /// Networks to spawn Serai with.
    pub networks: Vec<(NetworkId, Amount)>,
    /// List of participants to place in the initial validator sets.
    pub participants: Vec<T::AccountId>,
  }

  impl<T: Config> Default for GenesisConfig<T> {
    fn default() -> Self {
      GenesisConfig { networks: Default::default(), participants: Default::default() }
    }
  }

  #[pallet::error]
  pub enum Error<T> {
    NetworkHasEconomicSecurity,
    NoValueForCoin,
    InsufficientAllocation,
  }

  #[pallet::event]
  pub enum Event<T: Config> {}

  #[pallet::pallet]
  pub struct Pallet<T>(PhantomData<T>);

  // TODO: Remove this. This should be the sole domain of validator-sets
  #[pallet::storage]
  #[pallet::getter(fn participants)]
  pub(crate) type Participants<T: Config> = StorageMap<
    _,
    Identity,
    NetworkId,
    BoundedVec<(PublicKey, u64), ConstU32<{ MAX_KEY_SHARES_PER_SET }>>,
    OptionQuery,
  >;

  // TODO: Remove this too
  #[pallet::storage]
  #[pallet::getter(fn session)]
  pub type CurrentSession<T: Config> = StorageMap<_, Identity, NetworkId, u32, ValueQuery>;

  #[pallet::storage]
  pub(crate) type LastSwapVolume<T: Config> = StorageMap<_, Identity, Coin, u64, OptionQuery>;

  #[pallet::genesis_build]
  impl<T: Config> BuildGenesisConfig for GenesisConfig<T> {
    fn build(&self) {
      for (id, stake) in self.networks.clone() {
        let mut participants = vec![];
        for p in self.participants.clone() {
          participants.push((p, stake.0));
        }
        Participants::<T>::set(id, Some(participants.try_into().unwrap()));
        CurrentSession::<T>::set(id, 0);
      }
    }
  }

  #[pallet::hooks]
  impl<T: Config> Hooks<BlockNumberFor<T>> for Pallet<T> {
    fn on_initialize(n: BlockNumberFor<T>) -> Weight {
      let genesis_ended = GenesisLiquidity::<T>::genesis_complete_block().is_some();

      // check if we got a new session
      let mut session_changed = false;
      let session = ValidatorSets::<T>::session(NetworkId::Serai).unwrap_or(Session(0));
      if session.0 > Self::session(NetworkId::Serai) {
        session_changed = true;
        CurrentSession::<T>::set(NetworkId::Serai, session.0);
      }

      // update participants per session before the genesis
      // after the genesis, we update them after reward distribution.
      if (!genesis_ended) && session_changed {
        Self::update_participants();
      }

      // We only want to distribute emissions if the genesis period is over AND the session has
      // ended
      if !(genesis_ended && session_changed) {
        return Weight::zero(); // TODO
      }

      // figure out the amount of blocks in the last session
      // Since the session has changed, we're now at least at session 1
      let block_count = ValidatorSets::<T>::session_begin_block(NetworkId::Serai, session) -
        ValidatorSets::<T>::session_begin_block(NetworkId::Serai, Session(session.0 - 1));

      // get total reward for this epoch
      let pre_ec_security = Self::pre_ec_security();
      let mut distances = BTreeMap::new();
      let mut total_distance: u64 = 0;
      let reward_this_epoch = if pre_ec_security {
        // calculate distance to economic security per network
        for n in NETWORKS {
          if n == NetworkId::Serai {
            continue;
          }

          let required = ValidatorSets::<T>::required_stake_for_network(n);
          let mut current = ValidatorSets::<T>::total_allocated_stake(n).unwrap_or(Amount(0)).0;
          if current > required {
            current = required;
          }

          let distance = required - current;
          distances.insert(n, distance);
          total_distance = total_distance.saturating_add(distance);
        }

        // add serai network portion (20%)
        let new_total_distance =
          total_distance.saturating_mul(100) / (100 - SERAI_VALIDATORS_DESIRED_PERCENTAGE);
        distances.insert(NetworkId::Serai, new_total_distance - total_distance);
        total_distance = new_total_distance;

        if Self::initial_period(n) {
          // rewards are fixed for initial period
          block_count * INITIAL_REWARD_PER_BLOCK
        } else {
          // rewards for pre-economic security is
          // (STAKE_REQUIRED - CURRENT_STAKE) / blocks_until(SECURE_BY).
          let block_reward = total_distance / Self::blocks_until(SECURE_BY);
          block_count * block_reward
        }
      } else {
        // post ec security
        block_count * REWARD_PER_BLOCK
      };

      // map epoch ec-security-distance/volume to rewards
      let (rewards_per_network, volume_per_network, volume_per_coin) = if pre_ec_security {
        (
          distances
            .into_iter()
            .map(|(n, distance)| {
              // calculate how much each network gets based on distance to ec-security
              let reward = u64::try_from(
                u128::from(reward_this_epoch).saturating_mul(u128::from(distance)) /
                  u128::from(total_distance),
              )
              .unwrap();
              (n, reward)
            })
            .collect::<BTreeMap<NetworkId, u64>>(),
          None,
          None,
        )
      } else {
        // get swap volumes
        let mut volume_per_coin: BTreeMap<Coin, u64> = BTreeMap::new();
        for c in COINS {
          // this should return 0 for SRI and so it shouldn't affect the total volume.
          let current_volume = Dex::<T>::swap_volume(c).unwrap_or(0);
          let last_volume = LastSwapVolume::<T>::get(c).unwrap_or(0);
          let vol_this_epoch = current_volume.saturating_sub(last_volume);

          // update the current volume
          LastSwapVolume::<T>::set(c, Some(current_volume));
          volume_per_coin.insert(c, vol_this_epoch);
        }

        // aggregate per network
        let mut total_volume = 0u64;
        let mut volume_per_network: BTreeMap<NetworkId, u64> = BTreeMap::new();
        for (c, vol) in &volume_per_coin {
          volume_per_network.insert(
            c.network(),
            (*volume_per_network.get(&c.network()).unwrap_or(&0)).saturating_add(*vol),
          );
          total_volume = total_volume.saturating_add(*vol);
        }

        (
          volume_per_network
            .iter()
            .map(|(n, vol)| {
              // 20% of the reward goes to the Serai network and rest is distributed among others
              // based on swap-volume.
              let reward = if *n == NetworkId::Serai {
                reward_this_epoch / 5
              } else {
                let reward = reward_this_epoch - (reward_this_epoch / 5);
                // TODO: It is highly unlikely but what to do in case of 0 total volume?
                if total_volume != 0 {
                  u64::try_from(
                    u128::from(reward).saturating_mul(u128::from(*vol)) / u128::from(total_volume),
                  )
                  .unwrap()
                } else {
                  0
                }
              };
              (*n, reward)
            })
            .collect::<BTreeMap<NetworkId, u64>>(),
          Some(volume_per_network),
          Some(volume_per_coin),
        )
      };

      // distribute the rewards within the network
      for (n, reward) in rewards_per_network {
        let (validators_reward, network_pool_reward) = if n == NetworkId::Serai {
          (reward, 0)
        } else {
          // calculate pool vs validator share
          let capacity = ValidatorSets::<T>::total_allocated_stake(n).unwrap_or(Amount(0)).0;
          let required = ValidatorSets::<T>::required_stake_for_network(n);
          let unused_capacity = capacity.saturating_sub(required);

          let distribution = unused_capacity.saturating_mul(ACCURACY_MULTIPLIER) / capacity;
          let total = DESIRED_DISTRIBUTION.saturating_add(distribution);

          let validators_reward = DESIRED_DISTRIBUTION.saturating_mul(reward) / total;
          let network_pool_reward = reward.saturating_sub(validators_reward);
          (validators_reward, network_pool_reward)
        };

        // distribute validators rewards
        Self::distribute_to_validators(n, validators_reward);

        // send the rest to the pool
        if network_pool_reward != 0 {
          // these should be available to unwrap if we have a network_pool_reward. Because that
          // means we had an unused capacity hence in a post-ec era.
          let vpn = volume_per_network.as_ref().unwrap();
          let vpc = volume_per_coin.as_ref().unwrap();
          for c in n.coins() {
            let pool_reward = u64::try_from(
              u128::from(network_pool_reward).saturating_mul(u128::from(vpc[c])) /
                u128::from(vpn[&n]),
            )
            .unwrap();

            Coins::<T>::mint(
              Dex::<T>::get_pool_account(*c),
              Balance { coin: Coin::Serai, amount: Amount(pool_reward) },
            )
            .unwrap();
          }
        }
      }

      // TODO: we have the past session participants here in the emissions pallet so that we can
      // distribute rewards to them in the next session. Ideally we should be able to fetch this
      // information from validator sets pallet.
      Self::update_participants();
      Weight::zero() // TODO
    }
  }

  impl<T: Config> Pallet<T> {
    fn blocks_until(block: u64) -> u64 {
      let current = <frame_system::Pallet<T>>::block_number().saturated_into::<u64>();
      block.saturating_sub(current)
    }

    fn initial_period(n: BlockNumberFor<T>) -> bool {
      let genesis_complete_block = GenesisLiquidity::<T>::genesis_complete_block();
      genesis_complete_block.is_some() &&
        (n.saturated_into::<u64>() < (genesis_complete_block.unwrap() + (2 * MONTHS)))
    }

    /// Returns true if any of the external networks haven't reached economic security yet.
    fn pre_ec_security() -> bool {
      for n in NETWORKS {
        if n == NetworkId::Serai {
          continue;
        }

        if EconomicSecurity::<T>::economic_security_block(n).is_none() {
          return true;
        }
      }
      false
    }

    // Distribute the reward among network's set based on
    // -> (key shares * stake per share) + ((stake % stake per share) / 2)
    fn distribute_to_validators(n: NetworkId, reward: u64) {
      let stake_per_share = ValidatorSets::<T>::allocation_per_key_share(n).unwrap().0;
      let mut scores = vec![];
      let mut total_score = 0u64;
      for (p, amount) in Self::participants(n).unwrap() {
        let remainder = amount % stake_per_share;
        let score = amount - (remainder / 2);

        total_score = total_score.saturating_add(score);
        scores.push((p, score));
      }

      // stake the rewards
      let mut total_reward_distributed = 0u64;
      for (i, (p, score)) in scores.iter().enumerate() {
        let p_reward = if i == (scores.len() - 1) {
          reward.saturating_sub(total_reward_distributed)
        } else {
          u64::try_from(
            u128::from(reward).saturating_mul(u128::from(*score)) / u128::from(total_score),
          )
          .unwrap()
        };

        Coins::<T>::mint(*p, Balance { coin: Coin::Serai, amount: Amount(p_reward) }).unwrap();
        ValidatorSets::<T>::distribute_block_rewards(n, *p, Amount(p_reward)).unwrap();

        total_reward_distributed = total_reward_distributed.saturating_add(p_reward);
      }
    }

    pub fn swap_to_staked_sri(
      to: PublicKey,
      network: NetworkId,
      balance: Balance,
    ) -> DispatchResult {
      // check the network didn't reach the economic security yet
      if EconomicSecurity::<T>::economic_security_block(network).is_some() {
        Err(Error::<T>::NetworkHasEconomicSecurity)?;
      }

      // swap half of the liquidity for SRI to form PoL.
      let half = balance.amount.0 / 2;
      let path = BoundedVec::try_from(vec![balance.coin, Coin::Serai]).unwrap();
      let origin = RawOrigin::Signed(POL_ACCOUNT.into());
      Dex::<T>::swap_exact_tokens_for_tokens(
        origin.clone().into(),
        path,
        half,
        1, // minimum out, so we accept whatever we get.
        POL_ACCOUNT.into(),
      )?;

      // get how much we got for our swap
      let sri_amount = Coins::<T>::balance(POL_ACCOUNT.into(), Coin::Serai).0;

      // add liquidity
      Dex::<T>::add_liquidity(
        origin.clone().into(),
        balance.coin,
        half,
        sri_amount,
        1,
        1,
        POL_ACCOUNT.into(),
      )?;

      // use last block spot price to calculate how much SRI the balance makes.
      let last_block = <frame_system::Pallet<T>>::block_number() - 1u32.into();
      let value = Dex::<T>::spot_price_for_block(last_block, balance.coin)
        .ok_or(Error::<T>::NoValueForCoin)?;
      // TODO: may panic? It might be best for this math ops to return the result as is instead of
      // doing an unwrap so that it can be properly dealt with.
      let sri_amount = balance.amount.mul(value);

      // Mint
      Coins::<T>::mint(to, Balance { coin: Coin::Serai, amount: sri_amount })?;

      // Stake the SRI for the network.
      ValidatorSets::<T>::allocate(
        frame_system::RawOrigin::Signed(to).into(),
        network,
        sri_amount,
      )?;
      Ok(())
    }

    fn update_participants() {
      for n in NETWORKS {
        let participants = ValidatorSets::<T>::participants_for_latest_decided_set(n)
          .unwrap()
          .into_iter()
          .map(|(key, _)| (key, ValidatorSets::<T>::allocation((n, key)).unwrap_or(Amount(0)).0))
          .collect::<Vec<_>>();

        Participants::<T>::set(n, Some(participants.try_into().unwrap()));
      }
    }
  }
}

pub use pallet::*;<|MERGE_RESOLUTION|>--- conflicted
+++ resolved
@@ -1,21 +1,17 @@
 #![cfg_attr(not(feature = "std"), no_std)]
 
-<<<<<<< HEAD
 #[cfg(test)]
 mod tests;
 
 #[cfg(test)]
 mod mock;
 
-#[allow(clippy::cast_possible_truncation, clippy::no_effect_underscore_binding, clippy::empty_docs)]
-=======
 #[allow(
   unreachable_patterns,
   clippy::cast_possible_truncation,
   clippy::no_effect_underscore_binding,
   clippy::empty_docs
 )]
->>>>>>> 4e834873
 #[frame_support::pallet]
 pub mod pallet {
   use super::*;
